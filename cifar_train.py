import torch
import torchvision
import torchvision.transforms as transforms
import torch.nn as nn
import torch.optim as optim
from torch.utils.data import DataLoader
from tqdm.auto import tqdm
import torch.nn.functional as F
from torchvision.datasets import CIFAR10
from torchvision.transforms import ToTensor
import sys
import torch.profiler
from fvcore.nn import FlopCountAnalysis, parameter_count_table
from torchinfo import summary

#Device
device = torch.device("cuda" if torch.cuda.is_available() else "cpu")
print(f'Device: {device}')

# Define data augmentations for training
train_transforms = transforms.Compose([
    transforms.RandomCrop(32, padding=4),  # Randomly crop the image to 32x32 with padding
    transforms.RandomHorizontalFlip(),     # Randomly flip the image horizontally
    ToTensor(),                            # Convert the image to a tensor
    transforms.Normalize((0.4914, 0.4822, 0.4465), (0.247, 0.243, 0.261))  # Normalize with CIFAR-10 means and stds
])

# Define transforms for testing (no augmentation)
test_transforms = transforms.Compose([
    ToTensor(),
    transforms.Normalize((0.4914, 0.4822, 0.4465), (0.247, 0.243, 0.261))
])

# Create datasets with augmentations
train_dataset = CIFAR10(root="./data_cifar", train=True, download=True, transform=train_transforms)
test_dataset = CIFAR10(root="./data_cifar", train=False, download=False, transform=test_transforms)
print(f"train_dataset length: {len(train_dataset)}")
print(f"test_dataset length: {len(test_dataset)}")

print('-------Setting hyperparameters----------')
# hyperparameters
batch_size = 256
epochs = 200
lr = 1e-3
weight_decay = 0.05


# setup dataloaders
print('-------Creating dataloaders----------')
train_dataloader = DataLoader(train_dataset, batch_size=batch_size, shuffle=True, drop_last=True)
test_dataloader = DataLoader(test_dataset, batch_size=batch_size)


# create model
print('-------Creating model----------')
# from vision_lstm.vision_minLSTM import VisionMinLSTMConcat
from vision_lstm.vision_minlstm import VisionMinLSTM
from vision_lstm import VisionLSTM2

model = VisionMinLSTM(
    dim=192,
    input_shape=(3, 32, 32),
    depth=12,
    output_shape=(10,),
    pooling="bilateral_flatten",
    patch_size=4,
    drop_path_rate=0.0,
).to(device)

# model = VisionLSTM2(
#     dim=192,  # latent dimension (192 for ViL-T)
#     depth=1,  # how many ViL blocks (1 block consists 2 subblocks of a forward and backward block)
#     patch_size=4,  # patch_size (results in 64 patches for 32x32 images)
#     input_shape=(3, 32, 32),  # RGB images with resolution 32x32
#     output_shape=(10,),  # classifier with 10 classes
#     drop_path_rate=0.0,  # stochastic depth parameter (disabled for ViL-T)
# ).to(device)

summary(model, input_size=(1, 3, 32, 32), depth=6)

print(f"parameters: {sum(p.numel() for p in model.parameters()) / 1e6:.1f}M")
<<<<<<< HEAD

print(model)
#model = torch.compile(model) #This makes training faster

input_tensor = torch.randn(1, 3, 32, 32)  # Batch size 1, 3 channels, 32x32 input
input_tensor = input_tensor.to(device)

# flops = FlopCountAnalysis(model, input_tensor)
# print(f"FLOPS: {flops.total()}")

=======
#model = torch.compile(model) #This makes training faster

>>>>>>> 9640c5db
# Stop execution for debugging
# sys.exit("Debug: Stopping after printing the model.")

print('-------Initializing optimizer----------')
# initialize optimizer and learning rate schedule (linear warmup for first 10% -> linear decay)
optim = torch.optim.AdamW(model.parameters(), lr=lr, weight_decay=weight_decay)
total_updates = len(train_dataloader) * epochs
warmup_updates = int(total_updates * 0.1)
lrs = torch.concat(
    [
        # linear warmup
        torch.linspace(0, optim.defaults["lr"], warmup_updates),
        # linear decay
        torch.linspace(optim.defaults["lr"], 0, total_updates - warmup_updates),
    ],
)


print('-------Training model----------')
# train model
update = 0
pbar = tqdm(total=total_updates)
pbar.update(0)
pbar.set_description("train_loss: ????? train_accuracy: ????% test_accuracy: ????%")
test_accuracy = 0.0
train_losses = []
train_accuracies = []
test_accuracies = []
loss = None
train_accuracy = None
for e in range(epochs):
    # train for an epoch
    model.train()
    for x, y in train_dataloader:
        # prepare forward pass
        x = x.to(device)
        y = y.to(device)

        # schedule learning rate
        for param_group in optim.param_groups:
            param_group["lr"] = lrs[update]

        # forward pass (this tutorial doesnt use mixed precision because T4 cards dont support bfloat16)
        # we recommend bfloat16 mixed precision training

        # print(f"Input x - min: {x.min().item()}, max: {x.max().item()}, mean: {x.mean().item()}")
        # if torch.isnan(x).any():
        #     print("NaN detected in input data!")

        y_hat = model(x)
        loss = F.cross_entropy(y_hat, y)

        # backward pass
        loss.backward()

        # torch.nn.utils.clip_grad_norm_(model.parameters(), max_norm=1.0)

        # update step
        optim.step()
        optim.zero_grad()

        # status update
        train_accuracy = ((y_hat.argmax(dim=1) == y).sum() / y.numel()).item()
        update += 1
        pbar.update()
        pbar.set_description(
            f"train_loss: {loss.item():.4f} "
            f"train_accuracy: {train_accuracy * 100:4.1f}% "
            f"test_accuracy: {test_accuracy * 100:4.1f}%"
            f"epoch: {e}"
        )
        train_losses.append(loss.item())
        train_accuracies.append(train_accuracy)

# evaluate
num_correct = 0
model.eval()
for x, y in test_dataloader:
    x = x.to(device)
    y = y.to(device)
    with torch.no_grad():
        y_hat = model(x)
        num_correct += (y_hat.argmax(dim=1) == y).sum().item()
test_accuracy = num_correct / len(test_dataset)
test_accuracies.append(test_accuracy)
pbar.set_description(
    f"train_loss: {loss.item():.4f} "
    f"train_accuracy: {train_accuracy * 100:4.1f}% "
    f"test_accuracy: {test_accuracy * 100:4.1f}%"
)
pbar.close()<|MERGE_RESOLUTION|>--- conflicted
+++ resolved
@@ -79,21 +79,8 @@
 summary(model, input_size=(1, 3, 32, 32), depth=6)
 
 print(f"parameters: {sum(p.numel() for p in model.parameters()) / 1e6:.1f}M")
-<<<<<<< HEAD
-
-print(model)
 #model = torch.compile(model) #This makes training faster
 
-input_tensor = torch.randn(1, 3, 32, 32)  # Batch size 1, 3 channels, 32x32 input
-input_tensor = input_tensor.to(device)
-
-# flops = FlopCountAnalysis(model, input_tensor)
-# print(f"FLOPS: {flops.total()}")
-
-=======
-#model = torch.compile(model) #This makes training faster
-
->>>>>>> 9640c5db
 # Stop execution for debugging
 # sys.exit("Debug: Stopping after printing the model.")
 
